--- conflicted
+++ resolved
@@ -69,13 +69,8 @@
   void sortCandidatesMultiplePluginsDependentOnOne() throws Exception {
     List<PluginDescription> plugins = ImmutableList.of(HAS_DEPENDENCY_3, HAS_DEPENDENCY_1,
         NO_DEPENDENCY);
-<<<<<<< HEAD
-    List<PluginDescription> expected = ImmutableList.of(NO_DEPENDENCY, HAS_DEPENDENCY_3,
-        HAS_DEPENDENCY_1);
-=======
     List<PluginDescription> expected = ImmutableList.of(NO_DEPENDENCY, HAS_DEPENDENCY_1,
         HAS_DEPENDENCY_3);
->>>>>>> 37994449
     assertEquals(expected, PluginDependencyUtils.sortCandidates(plugins));
   }
 

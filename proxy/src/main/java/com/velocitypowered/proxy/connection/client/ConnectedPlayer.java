/*
 * Copyright (C) 2018 Velocity Contributors
 *
 * This program is free software: you can redistribute it and/or modify
 * it under the terms of the GNU General Public License as published by
 * the Free Software Foundation, either version 3 of the License, or
 * (at your option) any later version.
 *
 * This program is distributed in the hope that it will be useful,
 * but WITHOUT ANY WARRANTY; without even the implied warranty of
 * MERCHANTABILITY or FITNESS FOR A PARTICULAR PURPOSE.  See the
 * GNU General Public License for more details.
 *
 * You should have received a copy of the GNU General Public License
 * along with this program.  If not, see <https://www.gnu.org/licenses/>.
 */

package com.velocitypowered.proxy.connection.client;

import static com.velocitypowered.api.proxy.ConnectionRequestBuilder.Status.ALREADY_CONNECTED;
import static com.velocitypowered.proxy.connection.util.ConnectionRequestResults.plainResult;
import static java.util.concurrent.CompletableFuture.completedFuture;

import com.google.common.base.Preconditions;
import com.google.gson.JsonObject;
import com.velocitypowered.api.event.connection.DisconnectEvent;
import com.velocitypowered.api.event.connection.DisconnectEvent.LoginStatus;
import com.velocitypowered.api.event.player.KickedFromServerEvent;
import com.velocitypowered.api.event.player.KickedFromServerEvent.DisconnectPlayer;
import com.velocitypowered.api.event.player.KickedFromServerEvent.Notify;
import com.velocitypowered.api.event.player.KickedFromServerEvent.RedirectPlayer;
import com.velocitypowered.api.event.player.KickedFromServerEvent.ServerKickResult;
import com.velocitypowered.api.event.player.PlayerModInfoEvent;
import com.velocitypowered.api.event.player.PlayerResourcePackStatusEvent;
import com.velocitypowered.api.event.player.PlayerSettingsChangedEvent;
import com.velocitypowered.api.event.player.ServerPreConnectEvent;
import com.velocitypowered.api.network.ProtocolVersion;
import com.velocitypowered.api.permission.PermissionFunction;
import com.velocitypowered.api.permission.PermissionProvider;
import com.velocitypowered.api.permission.Tristate;
import com.velocitypowered.api.proxy.ConnectionRequestBuilder;
import com.velocitypowered.api.proxy.Player;
import com.velocitypowered.api.proxy.ServerConnection;
import com.velocitypowered.api.proxy.messages.ChannelIdentifier;
import com.velocitypowered.api.proxy.player.PlayerSettings;
import com.velocitypowered.api.proxy.player.ResourcePackInfo;
import com.velocitypowered.api.proxy.server.RegisteredServer;
import com.velocitypowered.api.util.GameProfile;
import com.velocitypowered.api.util.ModInfo;
import com.velocitypowered.proxy.VelocityServer;
import com.velocitypowered.proxy.config.VelocityConfiguration;
import com.velocitypowered.proxy.connection.MinecraftConnection;
import com.velocitypowered.proxy.connection.MinecraftConnectionAssociation;
import com.velocitypowered.proxy.connection.backend.VelocityServerConnection;
import com.velocitypowered.proxy.connection.player.VelocityResourcePackInfo;
import com.velocitypowered.proxy.connection.util.ConnectionMessages;
import com.velocitypowered.proxy.connection.util.ConnectionRequestResults.Impl;
import com.velocitypowered.proxy.protocol.ProtocolUtils;
import com.velocitypowered.proxy.protocol.StateRegistry;
import com.velocitypowered.proxy.protocol.packet.Chat;
import com.velocitypowered.proxy.protocol.packet.ClientSettings;
import com.velocitypowered.proxy.protocol.packet.Disconnect;
import com.velocitypowered.proxy.protocol.packet.HeaderAndFooter;
import com.velocitypowered.proxy.protocol.packet.KeepAlive;
import com.velocitypowered.proxy.protocol.packet.PluginMessage;
import com.velocitypowered.proxy.protocol.packet.ResourcePackRequest;
import com.velocitypowered.proxy.protocol.packet.title.GenericTitlePacket;
import com.velocitypowered.proxy.server.VelocityRegisteredServer;
import com.velocitypowered.proxy.tablist.VelocityTabList;
import com.velocitypowered.proxy.tablist.VelocityTabListLegacy;
import com.velocitypowered.proxy.util.DurationUtils;
import com.velocitypowered.proxy.util.collect.CappedSet;
import io.netty.buffer.ByteBufUtil;
import io.netty.buffer.Unpooled;
import java.net.InetSocketAddress;
import java.util.ArrayDeque;
import java.util.Collection;
import java.util.Collections;
import java.util.List;
import java.util.Locale;
import java.util.Objects;
import java.util.Optional;
import java.util.Queue;
import java.util.UUID;
import java.util.concurrent.CompletableFuture;
import java.util.concurrent.CompletionException;
import java.util.concurrent.ThreadLocalRandom;
import net.kyori.adventure.audience.MessageType;
import net.kyori.adventure.bossbar.BossBar;
import net.kyori.adventure.identity.Identity;
import net.kyori.adventure.permission.PermissionChecker;
import net.kyori.adventure.pointer.Pointers;
import net.kyori.adventure.text.Component;
import net.kyori.adventure.text.TranslatableComponent;
import net.kyori.adventure.text.format.NamedTextColor;
import net.kyori.adventure.text.serializer.gson.GsonComponentSerializer;
import net.kyori.adventure.text.serializer.legacy.LegacyComponentSerializer;
import net.kyori.adventure.text.serializer.plain.PlainComponentSerializer;
import org.apache.logging.log4j.LogManager;
import org.apache.logging.log4j.Logger;
import org.checkerframework.checker.nullness.qual.MonotonicNonNull;
import org.checkerframework.checker.nullness.qual.NonNull;
import org.checkerframework.checker.nullness.qual.Nullable;
import org.jetbrains.annotations.NotNull;

public class ConnectedPlayer implements MinecraftConnectionAssociation, Player {

  private static final int MAX_PLUGIN_CHANNELS = 1024;
  private static final PlainComponentSerializer PASS_THRU_TRANSLATE = new PlainComponentSerializer(
      c -> "", TranslatableComponent::key);
  static final PermissionProvider DEFAULT_PERMISSIONS = s -> PermissionFunction.ALWAYS_UNDEFINED;

  private static final Logger logger = LogManager.getLogger(ConnectedPlayer.class);

  private final Identity identity = new IdentityImpl();
  /**
   * The actual Minecraft connection. This is actually a wrapper object around the Netty channel.
   */
  private final MinecraftConnection connection;
  private final @Nullable InetSocketAddress virtualHost;
  private GameProfile profile;
  private PermissionFunction permissionFunction;
  private int tryIndex = 0;
  private long ping = -1;
  private final boolean onlineMode;
  private @Nullable VelocityServerConnection connectedServer;
  private @Nullable VelocityServerConnection connectionInFlight;
  private @Nullable PlayerSettings settings;
  private @Nullable ModInfo modInfo;
  private Component playerListHeader = Component.empty();
  private Component playerListFooter = Component.empty();
  private final VelocityTabList tabList;
  private final VelocityServer server;
  private ClientConnectionPhase connectionPhase;
  private final Collection<String> knownChannels;
  private final CompletableFuture<Void> teardownFuture = new CompletableFuture<>();
  private @MonotonicNonNull List<String> serversToTry = null;
  private @MonotonicNonNull Boolean previousResourceResponse;
  private final Queue<ResourcePackInfo> outstandingResourcePacks = new ArrayDeque<>();
  private @Nullable ResourcePackInfo pendingResourcePack;
  private @Nullable ResourcePackInfo appliedResourcePack;
  private final @NotNull Pointers pointers = Player.super.pointers().toBuilder()
          .withDynamic(Identity.UUID, this::getUniqueId)
          .withDynamic(Identity.NAME, this::getUsername)
          .withStatic(PermissionChecker.POINTER, getPermissionChecker())
          .build();

  ConnectedPlayer(VelocityServer server, GameProfile profile, MinecraftConnection connection,
      @Nullable InetSocketAddress virtualHost, boolean onlineMode) {
    this.server = server;
    this.profile = profile;
    this.connection = connection;
    this.virtualHost = virtualHost;
    this.permissionFunction = PermissionFunction.ALWAYS_UNDEFINED;
    this.connectionPhase = connection.getType().getInitialClientPhase();
    this.knownChannels = CappedSet.create(MAX_PLUGIN_CHANNELS);
    this.onlineMode = onlineMode;

    if (connection.getProtocolVersion().compareTo(ProtocolVersion.MINECRAFT_1_8) >= 0) {
      this.tabList = new VelocityTabList(this);
    } else {
      this.tabList = new VelocityTabListLegacy(this);
    }
  }

  @Override
  public @NonNull Identity identity() {
    return this.identity;
  }

  @Override
  public String getUsername() {
    return profile.getName();
  }

  @Override
  public UUID getUniqueId() {
    return profile.getId();
  }

  @Override
  public Optional<ServerConnection> getCurrentServer() {
    return Optional.ofNullable(connectedServer);
  }

  /**
   * Makes sure the player is connected to a server and returns the server they are connected to.
   * @return the server the player is connected to
   */
  public VelocityServerConnection ensureAndGetCurrentServer() {
    VelocityServerConnection con = this.connectedServer;
    if (con == null) {
      throw new IllegalStateException("Not connected to server!");
    }
    return con;
  }

  @Override
  public GameProfile getGameProfile() {
    return profile;
  }

  public MinecraftConnection getConnection() {
    return connection;
  }

  @Override
  public long getPing() {
    return this.ping;
  }

  void setPing(long ping) {
    this.ping = ping;
  }

  @Override
  public boolean isOnlineMode() {
    return onlineMode;
  }

  @Override
  public PlayerSettings getPlayerSettings() {
    return settings == null ? ClientSettingsWrapper.DEFAULT : this.settings;
  }

  void setPlayerSettings(ClientSettings settings) {
    ClientSettingsWrapper cs = new ClientSettingsWrapper(settings);
    this.settings = cs;
    server.getEventManager().fireAndForget(new PlayerSettingsChangedEvent(this, cs));
  }

  @Override
  public Optional<ModInfo> getModInfo() {
    return Optional.ofNullable(modInfo);
  }

  public void setModInfo(ModInfo modInfo) {
    this.modInfo = modInfo;
    server.getEventManager().fireAndForget(new PlayerModInfoEvent(this, modInfo));
  }

  @Override
  public InetSocketAddress getRemoteAddress() {
    return (InetSocketAddress) connection.getRemoteAddress();
  }

  @Override
  public Optional<InetSocketAddress> getVirtualHost() {
    return Optional.ofNullable(virtualHost);
  }

  void setPermissionFunction(PermissionFunction permissionFunction) {
    this.permissionFunction = permissionFunction;
  }

  @Override
  public boolean isActive() {
    return connection.getChannel().isActive();
  }

  @Override
  public ProtocolVersion getProtocolVersion() {
    return connection.getProtocolVersion();
  }

  @Override
  public void sendMessage(@NonNull Identity identity, @NonNull Component message) {
    connection.write(Chat.createClientbound(identity, message, this.getProtocolVersion()));
  }

  @Override
  public void sendMessage(@NonNull Identity identity, @NonNull Component message,
      @NonNull MessageType type) {
    Preconditions.checkNotNull(message, "message");
    Preconditions.checkNotNull(type, "type");

    Chat packet = Chat.createClientbound(identity, message, this.getProtocolVersion());
    packet.setType(type == MessageType.CHAT ? Chat.CHAT_TYPE : Chat.SYSTEM_TYPE);
    connection.write(packet);
  }

  @Override
  public void sendActionBar(net.kyori.adventure.text.@NonNull Component message) {
    ProtocolVersion playerVersion = getProtocolVersion();
    if (playerVersion.compareTo(ProtocolVersion.MINECRAFT_1_11) >= 0) {
      // Use the title packet instead.
      GenericTitlePacket pkt = GenericTitlePacket.constructTitlePacket(
              GenericTitlePacket.ActionType.SET_ACTION_BAR, playerVersion);
      pkt.setComponent(ProtocolUtils.getJsonChatSerializer(playerVersion)
          .serialize(message));
      connection.write(pkt);
    } else {
      // Due to issues with action bar packets, we'll need to convert the text message into a
      // legacy message and then inject the legacy text into a component... yuck!
      JsonObject object = new JsonObject();
      object.addProperty("text", LegacyComponentSerializer.legacySection().serialize(message));
      Chat chat = new Chat();
      chat.setMessage(object.toString());
      chat.setType(Chat.GAME_INFO_TYPE);
      connection.write(chat);
    }
  }

  @Override
  public Component getPlayerListHeader() {
    return this.playerListHeader;
  }

  @Override
  public Component getPlayerListFooter() {
    return this.playerListFooter;
  }

  @Override
  public void sendPlayerListHeader(@NonNull final Component header) {
    this.sendPlayerListHeaderAndFooter(header, this.playerListFooter);
  }

  @Override
  public void sendPlayerListFooter(@NonNull final Component footer) {
    this.sendPlayerListHeaderAndFooter(this.playerListHeader, footer);
  }

  @Override
  public void sendPlayerListHeaderAndFooter(final Component header, final Component footer) {
    this.playerListHeader = Objects.requireNonNull(header, "header");
    this.playerListFooter = Objects.requireNonNull(footer, "footer");
    if (this.getProtocolVersion().compareTo(ProtocolVersion.MINECRAFT_1_8) >= 0) {
      this.connection.write(HeaderAndFooter.create(header, footer, this.getProtocolVersion()));
    }
  }

  @Override
  public void showTitle(net.kyori.adventure.title.@NonNull Title title) {
    if (this.getProtocolVersion().compareTo(ProtocolVersion.MINECRAFT_1_8) >= 0) {
      GsonComponentSerializer serializer = ProtocolUtils.getJsonChatSerializer(this
          .getProtocolVersion());

      GenericTitlePacket titlePkt = GenericTitlePacket.constructTitlePacket(
                      GenericTitlePacket.ActionType.SET_TITLE, this.getProtocolVersion());
      titlePkt.setComponent(serializer.serialize(title.title()));
      connection.delayedWrite(titlePkt);

      GenericTitlePacket subtitlePkt = GenericTitlePacket.constructTitlePacket(
              GenericTitlePacket.ActionType.SET_SUBTITLE, this.getProtocolVersion());
      subtitlePkt.setComponent(serializer.serialize(title.subtitle()));
      connection.delayedWrite(subtitlePkt);

      GenericTitlePacket timesPkt = GenericTitlePacket.constructTitlePacket(
              GenericTitlePacket.ActionType.SET_TIMES, this.getProtocolVersion());
      net.kyori.adventure.title.Title.Times times = title.times();
      if (times != null) {
        timesPkt.setFadeIn((int) DurationUtils.toTicks(times.fadeIn()));
        timesPkt.setStay((int) DurationUtils.toTicks(times.stay()));
        timesPkt.setFadeOut((int) DurationUtils.toTicks(times.fadeOut()));
      }
      connection.delayedWrite(timesPkt);

      connection.flush();
    }
  }

  @Override
  public void clearTitle() {
    if (this.getProtocolVersion().compareTo(ProtocolVersion.MINECRAFT_1_8) >= 0) {
      connection.write(GenericTitlePacket.constructTitlePacket(
              GenericTitlePacket.ActionType.HIDE, this.getProtocolVersion()));
    }
  }

  @Override
  public void resetTitle() {
    if (this.getProtocolVersion().compareTo(ProtocolVersion.MINECRAFT_1_8) >= 0) {
      connection.write(GenericTitlePacket.constructTitlePacket(
                      GenericTitlePacket.ActionType.RESET, this.getProtocolVersion()));
    }
  }

  @Override
  public void hideBossBar(@NonNull BossBar bar) {
    if (this.getProtocolVersion().compareTo(ProtocolVersion.MINECRAFT_1_9) >= 0) {
      this.server.getBossBarManager().removeBossBar(this, bar);
    }
  }

  @Override
  public void showBossBar(@NonNull BossBar bar) {
    if (this.getProtocolVersion().compareTo(ProtocolVersion.MINECRAFT_1_9) >= 0) {
      this.server.getBossBarManager().addBossBar(this, bar);
    }
  }

  @Override
  public ConnectionRequestBuilder createConnectionRequest(RegisteredServer server) {
    return new ConnectionRequestBuilderImpl(server);
  }

  @Override
  public List<GameProfile.Property> getGameProfileProperties() {
    return this.profile.getProperties();
  }

  @Override
  public void setGameProfileProperties(List<GameProfile.Property> properties) {
    this.profile = profile.withProperties(Preconditions.checkNotNull(properties));
  }

  @Override
  public void clearHeaderAndFooter() {
    tabList.clearHeaderAndFooter();
  }

  @Override
  public VelocityTabList getTabList() {
    return tabList;
  }

  @Override
  public void disconnect(Component reason) {
    if (connection.eventLoop().inEventLoop()) {
      disconnect0(reason, false);
    } else {
      connection.eventLoop().execute(() -> disconnect0(reason, false));
    }
  }

  /**
   * Disconnects the player from the proxy.
   * @param reason the reason for disconnecting the player
   * @param duringLogin whether the disconnect happened during login
   */
  public void disconnect0(Component reason, boolean duringLogin) {
    logger.info("{} has disconnected: {}", this,
        LegacyComponentSerializer.legacySection().serialize(reason));
    connection.closeWith(Disconnect.create(reason, this.getProtocolVersion()));
  }

  public @Nullable VelocityServerConnection getConnectedServer() {
    return connectedServer;
  }

  public @Nullable VelocityServerConnection getConnectionInFlight() {
    return connectionInFlight;
  }

  public void resetInFlightConnection() {
    connectionInFlight = null;
  }

  /**
   * Handles unexpected disconnects.
   * @param server the server we disconnected from
   * @param throwable the exception
   * @param safe whether or not we can safely reconnect to a new server
   */
  public void handleConnectionException(RegisteredServer server, Throwable throwable,
      boolean safe) {
    if (!isActive()) {
      // If the connection is no longer active, it makes no sense to try and recover it.
      return;
    }

    if (throwable == null) {
      throw new NullPointerException("throwable");
    }

    Throwable wrapped = throwable;
    if (throwable instanceof CompletionException) {
      Throwable cause = throwable.getCause();
      if (cause != null) {
        wrapped = cause;
      }
    }
    String userMessage;
    if (connectedServer != null && connectedServer.getServerInfo().equals(server.getServerInfo())) {
      userMessage = "Your connection to " + server.getServerInfo().getName() + " encountered an "
          + "error.";
    } else {
      logger.error("{}: unable to connect to server {}", this, server.getServerInfo().getName(),
          wrapped);
      userMessage = "Unable to connect to " + server.getServerInfo().getName() + ". Try again "
          + "later.";
    }
    handleConnectionException(server, null, Component.text(userMessage,
        NamedTextColor.RED), safe);
  }

  /**
   * Handles unexpected disconnects.
   * @param server the server we disconnected from
   * @param disconnect the disconnect packet
   * @param safe whether or not we can safely reconnect to a new server
   */
  public void handleConnectionException(RegisteredServer server, Disconnect disconnect,
      boolean safe) {
    if (!isActive()) {
      // If the connection is no longer active, it makes no sense to try and recover it.
      return;
    }

    VelocityConfiguration.Messages messages = this.server.getConfiguration().getMessages();
    Component disconnectReason = GsonComponentSerializer.gson().deserialize(disconnect.getReason());
    String plainTextReason = PASS_THRU_TRANSLATE.serialize(disconnectReason);
    if (connectedServer != null && connectedServer.getServerInfo().equals(server.getServerInfo())) {
      logger.error("{}: kicked from server {}: {}", this, server.getServerInfo().getName(),
          plainTextReason);
      handleConnectionException(server, disconnectReason, Component.text()
          .append(messages.getKickPrefix(server.getServerInfo().getName())
              .colorIfAbsent(NamedTextColor.RED))
          .color(NamedTextColor.RED)
          .append(disconnectReason)
          .build(), safe);
    } else {
      logger.error("{}: disconnected while connecting to {}: {}", this,
          server.getServerInfo().getName(), plainTextReason);
      handleConnectionException(server, disconnectReason, Component.text()
          .append(messages.getDisconnectPrefix(server.getServerInfo().getName())
              .colorIfAbsent(NamedTextColor.RED))
          .append(disconnectReason)
          .build(), safe);
    }
  }

  private void handleConnectionException(RegisteredServer rs,
      @Nullable Component kickReason, Component friendlyReason, boolean safe) {
    if (!isActive()) {
      // If the connection is no longer active, it makes no sense to try and recover it.
      return;
    }

    if (!safe) {
      // /!\ IT IS UNSAFE TO CONTINUE /!\
      //
      // This is usually triggered by a failed Forge handshake.
      disconnect(friendlyReason);
      return;
    }

    boolean kickedFromCurrent = connectedServer == null || connectedServer.getServer().equals(rs);
    ServerKickResult result;
    if (kickedFromCurrent) {
      Optional<RegisteredServer> next = getNextServerToTry(rs);
      result = next.map(RedirectPlayer::create)
          .orElseGet(() -> DisconnectPlayer.create(friendlyReason));
    } else {
      // If we were kicked by going to another server, the connection should not be in flight
      if (connectionInFlight != null && connectionInFlight.getServer().equals(rs)) {
        resetInFlightConnection();
      }
      result = Notify.create(friendlyReason);
    }
    KickedFromServerEvent originalEvent = new KickedFromServerEvent(this, rs, kickReason,
        !kickedFromCurrent, result);
    handleKickEvent(originalEvent, friendlyReason, kickedFromCurrent);
  }

  private void handleKickEvent(KickedFromServerEvent originalEvent, Component friendlyReason,
      boolean kickedFromCurrent) {
    server.getEventManager().fire(originalEvent)
        .thenAcceptAsync(event -> {
          // There can't be any connection in flight now.
          connectionInFlight = null;

          // Make sure we clear the current connected server as the connection is invalid.
          boolean previouslyConnected = connectedServer != null;
          if (kickedFromCurrent) {
            connectedServer = null;
          }

          if (!isActive()) {
            // If the connection is no longer active, it makes no sense to try and recover it.
            return;
          }

          if (event.getResult() instanceof DisconnectPlayer) {
            DisconnectPlayer res = (DisconnectPlayer) event.getResult();
            disconnect(res.getReasonComponent());
          } else if (event.getResult() instanceof RedirectPlayer) {
            RedirectPlayer res = (RedirectPlayer) event.getResult();
            createConnectionRequest(res.getServer())
                .connect()
                .whenCompleteAsync((status, throwable) -> {
                  if (throwable != null) {
                    handleConnectionException(status != null ? status.getAttemptedConnection()
                        : res.getServer(), throwable, true);
                    return;
                  }

                  switch (status.getStatus()) {
                    // Impossible/nonsensical cases
                    case ALREADY_CONNECTED:
                    case CONNECTION_IN_PROGRESS:
                    // Fatal case
                    case CONNECTION_CANCELLED:
                      disconnect(status.getReasonComponent().orElse(res.getMessageComponent()));
                      break;
                    case SERVER_DISCONNECTED:
                      Component reason = status.getReasonComponent()
                          .orElse(ConnectionMessages.INTERNAL_SERVER_CONNECTION_ERROR);
                      handleConnectionException(res.getServer(), Disconnect.create(reason,
                          getProtocolVersion()), ((Impl) status).isSafe());
                      break;
                    case SUCCESS:
                      sendMessage(Identity.nil(), server.getConfiguration().getMessages()
                          .getMovedToNewServerPrefix().append(friendlyReason));
                      break;
                    default:
                      // The only remaining value is successful (no need to do anything!)
                      break;
                  }
                }, connection.eventLoop());
          } else if (event.getResult() instanceof Notify) {
            Notify res = (Notify) event.getResult();
            if (event.kickedDuringServerConnect() && previouslyConnected) {
              sendMessage(Identity.nil(), res.getMessageComponent());
            } else {
              disconnect(res.getMessageComponent());
            }
          } else {
            // In case someone gets creative, assume we want to disconnect the player.
            disconnect(friendlyReason);
          }
        }, connection.eventLoop());
  }

  /**
   * Finds another server to attempt to log into, if we were unexpectedly disconnected from the
   * server.
   *
   * @return the next server to try
   */
  public Optional<RegisteredServer> getNextServerToTry() {
    return this.getNextServerToTry(null);
  }

  /**
   * Finds another server to attempt to log into, if we were unexpectedly disconnected from the
   * server.
   *
   * @param current the "current" server that the player is on, useful as an override
   *
   * @return the next server to try
   */
  private Optional<RegisteredServer> getNextServerToTry(@Nullable RegisteredServer current) {
    if (serversToTry == null) {
      String virtualHostStr = getVirtualHost().map(InetSocketAddress::getHostString)
          .orElse("")
          .toLowerCase(Locale.ROOT);
      serversToTry = server.getConfiguration().getForcedHosts().getOrDefault(virtualHostStr,
          Collections.emptyList());
    }

    if (serversToTry.isEmpty()) {
      serversToTry = server.getConfiguration().getAttemptConnectionOrder();
    }

    for (int i = tryIndex; i < serversToTry.size(); i++) {
      String toTryName = serversToTry.get(i);
      if ((connectedServer != null && hasSameName(connectedServer.getServer(), toTryName))
          || (connectionInFlight != null && hasSameName(connectionInFlight.getServer(), toTryName))
          || (current != null && hasSameName(current, toTryName))) {
        continue;
      }

      tryIndex = i;
      return server.getServer(toTryName);
    }
    return Optional.empty();
  }

  private static boolean hasSameName(RegisteredServer server, String name) {
    return server.getServerInfo().getName().equalsIgnoreCase(name);
  }

  /**
   * Sets the player's new connected server and clears the in-flight connection.
   *
   * @param serverConnection the new server connection
   */
  public void setConnectedServer(@Nullable VelocityServerConnection serverConnection) {
    this.connectedServer = serverConnection;
    this.tryIndex = 0; // reset since we got connected to a server

    if (serverConnection == connectionInFlight) {
      connectionInFlight = null;
    }
  }

  public void sendLegacyForgeHandshakeResetPacket() {
    connectionPhase.resetConnectionPhase(this);
  }

  private MinecraftConnection ensureBackendConnection() {
    VelocityServerConnection sc = this.connectedServer;
    if (sc == null) {
      throw new IllegalStateException("No backend connection");
    }

    MinecraftConnection mc = sc.getConnection();
    if (mc == null) {
      throw new IllegalStateException("Backend connection is not connected to a server");
    }

    return mc;
  }

  void teardown() {
    if (connectionInFlight != null) {
      connectionInFlight.disconnect();
    }
    if (connectedServer != null) {
      connectedServer.disconnect();
    }

    Optional<Player> connectedPlayer = server.getPlayer(this.getUniqueId());
    server.unregisterConnection(this);

    DisconnectEvent.LoginStatus status;
    if (connectedPlayer.isPresent()) {
      if (!connectedPlayer.get().getCurrentServer().isPresent()) {
        status = LoginStatus.PRE_SERVER_JOIN;
      } else {
        status = connectedPlayer.get() == this ? LoginStatus.SUCCESSFUL_LOGIN
            : LoginStatus.CONFLICTING_LOGIN;
      }
    } else {
      status = connection.isKnownDisconnect() ? LoginStatus.CANCELLED_BY_PROXY :
          LoginStatus.CANCELLED_BY_USER;
    }

    DisconnectEvent event = new DisconnectEvent(this, status);
    server.getEventManager().fire(event).whenComplete((val, ex) -> {
      if (ex == null) {
        this.teardownFuture.complete(null);
      } else {
        this.teardownFuture.completeExceptionally(ex);
      }
    });
  }

  public CompletableFuture<Void> getTeardownFuture() {
    return teardownFuture;
  }

  @Override
  public String toString() {
    return "[connected player] " + profile.getName() + " (" + getRemoteAddress() + ")";
  }

  @Override
  public Tristate getPermissionValue(String permission) {
    return permissionFunction.getPermissionValue(permission);
  }

  @Override
  public boolean sendPluginMessage(ChannelIdentifier identifier, byte[] data) {
    Preconditions.checkNotNull(identifier, "identifier");
    Preconditions.checkNotNull(data, "data");
    PluginMessage message = new PluginMessage(identifier.getId(), Unpooled.wrappedBuffer(data));
    connection.write(message);
    return true;
  }

  @Override
  public void spoofChatInput(String input) {
    Preconditions.checkArgument(input.length() <= Chat.MAX_SERVERBOUND_MESSAGE_LENGTH,
        "input cannot be greater than " + Chat.MAX_SERVERBOUND_MESSAGE_LENGTH
            + " characters in length");
    ensureBackendConnection().write(Chat.createServerbound(input));
  }

  @Override
  @Deprecated
  public void sendResourcePack(String url) {
    sendResourcePackOffer(new VelocityResourcePackInfo.BuilderImpl(url).build());
  }

  @Override
  @Deprecated
  public void sendResourcePack(String url, byte[] hash) {
    sendResourcePackOffer(new VelocityResourcePackInfo.BuilderImpl(url).setHash(hash).build());
  }

  @Override
  public void sendResourcePackOffer(ResourcePackInfo packInfo) {
    if (this.getProtocolVersion().compareTo(ProtocolVersion.MINECRAFT_1_8) >= 0) {
      Preconditions.checkNotNull(packInfo, "packInfo");
      queueResourcePack(packInfo);
    }
  }

  /**
   * Queues a resource-pack for sending to the player and sends it
   * immediately if the queue is empty.
   */
  public void queueResourcePack(ResourcePackInfo info) {
    outstandingResourcePacks.add(info);
    if (outstandingResourcePacks.size() == 1) {
      tickResourcePackQueue();
    }
  }

  private void tickResourcePackQueue() {
    ResourcePackInfo queued = outstandingResourcePacks.peek();

    if (queued != null) {
      // Check if the player declined a resource pack once already
      if (previousResourceResponse != null && !previousResourceResponse) {
        // If that happened we can flush the queue right away.
        // Unless its 1.17+ and forced it will come back denied anyway
        while (!outstandingResourcePacks.isEmpty()) {
          queued = outstandingResourcePacks.peek();
          if (queued.getShouldForce() && getProtocolVersion()
                  .compareTo(ProtocolVersion.MINECRAFT_1_17) >= 0) {
            break;
          }
          onResourcePackResponse(PlayerResourcePackStatusEvent.Status.DECLINED);
          queued = null;
        }
        if (queued == null) {
          // Exit as the queue was cleared
          return;
        }
      }

      ResourcePackRequest request = new ResourcePackRequest();
      request.setUrl(queued.getUrl());
      if (queued.getHash() != null) {
        request.setHash(ByteBufUtil.hexDump(queued.getHash()));
      } else {
        request.setHash("");
      }
      request.setRequired(queued.getShouldForce());
      request.setPrompt(queued.getPrompt());

      connection.write(request);
    }
  }

  @Override
  public @Nullable ResourcePackInfo getAppliedResourcePack() {
    return appliedResourcePack;
  }

  @Override
  public @Nullable ResourcePackInfo getPendingResourcePack() {
    return pendingResourcePack;
  }

  /**
   * Processes a client response to a sent resource-pack.
   */
  public boolean onResourcePackResponse(PlayerResourcePackStatusEvent.Status status) {
    final boolean peek = status == PlayerResourcePackStatusEvent.Status.ACCEPTED;
    final ResourcePackInfo queued = peek
            ? outstandingResourcePacks.peek() : outstandingResourcePacks.poll();

    server.getEventManager().fire(new PlayerResourcePackStatusEvent(this, status, queued))
            .thenAcceptAsync(event -> {
              if (event.getStatus() == PlayerResourcePackStatusEvent.Status.DECLINED
                      && event.getPackInfo() != null && event.getPackInfo().getShouldForce()
                      && (!event.isOverwriteKick() || event.getPlayer()
                              .getProtocolVersion().compareTo(ProtocolVersion.MINECRAFT_1_17) >= 0)
              ) {
                event.getPlayer().disconnect(Component
                        .translatable("multiplayer.requiredTexturePrompt.disconnect"));
              }
            });

    switch (status) {
      case ACCEPTED:
        previousResourceResponse = true;
        pendingResourcePack = queued;
        break;
      case DECLINED:
        previousResourceResponse = false;
        break;
      case SUCCESSFUL:
        appliedResourcePack = queued;
        pendingResourcePack = null;
        break;
      case FAILED_DOWNLOAD:
        pendingResourcePack = null;
        break;
      default:
        break;
    }

    if (!peek) {
      connection.eventLoop().execute(this::tickResourcePackQueue);
    }

    return queued != null && queued.getOrigin() == ResourcePackInfo.Origin.DOWNSTREAM_SERVER;
  }

  /**
   * Sends a {@link KeepAlive} packet to the player with a random ID.
   * The response will be ignored by Velocity as it will not match the
   * ID last sent by the server.
   */
  public void sendKeepAlive() {
    if (connection.getState() == StateRegistry.PLAY) {
      KeepAlive keepAlive = new KeepAlive();
      keepAlive.setRandomId(ThreadLocalRandom.current().nextLong());
      connection.write(keepAlive);
    }
  }

  /**
   * Gets the current "phase" of the connection, mostly used for tracking
   * modded negotiation for legacy forge servers and provides methods
   * for performing phase specific actions.
   *
   * @return The {@link ClientConnectionPhase}
   */
  public ClientConnectionPhase getPhase() {
    return connectionPhase;
  }

  /**
   * Sets the current "phase" of the connection. See {@link #getPhase()}
   *
   * @param connectionPhase The {@link ClientConnectionPhase}
   */
  public void setPhase(ClientConnectionPhase connectionPhase) {
    this.connectionPhase = connectionPhase;
  }

  /**
   * Return all the plugin message channels "known" to the client.
   * @return the channels
   */
  public Collection<String> getKnownChannels() {
    return knownChannels;
  }

<<<<<<< HEAD
=======
  /**
   * Determines whether or not we can forward a plugin message onto the client.
   * @param version the Minecraft protocol version
   * @param message the plugin message to forward to the client
   * @return {@code true} if the message can be forwarded, {@code false} otherwise
   */
  public boolean canForwardPluginMessage(ProtocolVersion version, PluginMessage message) {
    boolean minecraftOrFmlMessage;

    // By default, all internal Minecraft and Forge channels are forwarded from the server.
    if (version.compareTo(ProtocolVersion.MINECRAFT_1_12_2) <= 0) {
      String channel = message.getChannel();
      minecraftOrFmlMessage = channel.startsWith("MC|")
          || channel.startsWith(LegacyForgeConstants.FORGE_LEGACY_HANDSHAKE_CHANNEL)
          || PluginMessageUtil.isLegacyRegister(message)
          || PluginMessageUtil.isLegacyUnregister(message);
    } else {
      minecraftOrFmlMessage = message.getChannel().startsWith("minecraft:");
    }

    // Otherwise, we need to see if the player already knows this channel or it's known by the
    // proxy.
    return minecraftOrFmlMessage || knownChannels.contains(message.getChannel());
  }

  @Override
  public @NotNull Pointers pointers() {
    return pointers;
  }

>>>>>>> baaf91a0
  private class IdentityImpl implements Identity {
    @Override
    public @NonNull UUID uuid() {
      return ConnectedPlayer.this.getUniqueId();
    }
  }

  private class ConnectionRequestBuilderImpl implements ConnectionRequestBuilder {

    private final RegisteredServer toConnect;

    ConnectionRequestBuilderImpl(RegisteredServer toConnect) {
      this.toConnect = Preconditions.checkNotNull(toConnect, "info");
    }

    @Override
    public RegisteredServer getServer() {
      return toConnect;
    }

    private Optional<ConnectionRequestBuilder.Status> checkServer(RegisteredServer server) {
      Preconditions.checkArgument(server instanceof VelocityRegisteredServer,
          "Not a valid Velocity server.");
      if (connectionInFlight != null || (connectedServer != null
          && !connectedServer.hasCompletedJoin())) {
        return Optional.of(ConnectionRequestBuilder.Status.CONNECTION_IN_PROGRESS);
      }
      if (connectedServer != null
              && connectedServer.getServer().getServerInfo().equals(server.getServerInfo())) {
        return Optional.of(ALREADY_CONNECTED);
      }
      return Optional.empty();
    }

    private CompletableFuture<Optional<Status>> getInitialStatus() {
      return CompletableFuture.supplyAsync(() -> checkServer(toConnect), connection.eventLoop());
    }

    private CompletableFuture<Impl> internalConnect() {
      return this.getInitialStatus()
          .thenCompose(initialCheck -> {
            if (initialCheck.isPresent()) {
              return completedFuture(plainResult(initialCheck.get(), toConnect));
            }

            ServerPreConnectEvent event = new ServerPreConnectEvent(ConnectedPlayer.this,
                toConnect);
            return server.getEventManager().fire(event)
                .thenComposeAsync(newEvent -> {
                  Optional<RegisteredServer> newDest = newEvent.getResult().getServer();
                  if (!newDest.isPresent()) {
                    return completedFuture(
                        plainResult(ConnectionRequestBuilder.Status.CONNECTION_CANCELLED, toConnect)
                    );
                  }

                  RegisteredServer realDestination = newDest.get();
                  Optional<ConnectionRequestBuilder.Status> check = checkServer(realDestination);
                  if (check.isPresent()) {
                    return completedFuture(plainResult(check.get(), realDestination));
                  }

                  VelocityRegisteredServer vrs = (VelocityRegisteredServer) realDestination;
                  VelocityServerConnection con = new VelocityServerConnection(vrs,
                      ConnectedPlayer.this, server);
                  connectionInFlight = con;
                  return con.connect().thenApplyAsync((result) -> {
                    this.resetIfInFlightIs(con);
                    return result;
                  }, connection.eventLoop());
                }, connection.eventLoop());
          });
    }

    private void resetIfInFlightIs(VelocityServerConnection establishedConnection) {
      if (establishedConnection == connectionInFlight) {
        resetInFlightConnection();
      }
    }

    @Override
    public CompletableFuture<Result> connect() {
      return this.internalConnect()
          .whenCompleteAsync((status, throwable) -> {
            if (status != null && !status.isSuccessful()) {
              if (!status.isSafe()) {
                handleConnectionException(status.getAttemptedConnection(), throwable, false);
                return;
              }
            }
            if (throwable != null) {
              logger.error("Exception during connect; status = {}", status, throwable);
            }
          }, connection.eventLoop())
          .thenApply(x -> x);
    }

    @Override
    public CompletableFuture<Boolean> connectWithIndication() {
      return internalConnect()
          .whenCompleteAsync((status, throwable) -> {
            if (throwable != null) {
              // TODO: The exception handling from this is not very good. Find a better way.
              handleConnectionException(status != null ? status.getAttemptedConnection()
                  : toConnect, throwable, true);
              return;
            }

            switch (status.getStatus()) {
              case ALREADY_CONNECTED:
                sendMessage(Identity.nil(), ConnectionMessages.ALREADY_CONNECTED);
                break;
              case CONNECTION_IN_PROGRESS:
                sendMessage(Identity.nil(), ConnectionMessages.IN_PROGRESS);
                break;
              case CONNECTION_CANCELLED:
                // Ignored; the plugin probably already handled this.
                break;
              case SERVER_DISCONNECTED:
                Component reason = status.getReasonComponent()
                    .orElse(ConnectionMessages.INTERNAL_SERVER_CONNECTION_ERROR);
                handleConnectionException(toConnect, Disconnect.create(reason,
                    getProtocolVersion()), status.isSafe());
                break;
              default:
                // The only remaining value is successful (no need to do anything!)
                break;
            }
          }, connection.eventLoop())
          .thenApply(Result::isSuccessful);
    }

    @Override
    public void fireAndForget() {
      connectWithIndication();
    }
  }
}<|MERGE_RESOLUTION|>--- conflicted
+++ resolved
@@ -934,39 +934,6 @@
     return knownChannels;
   }
 
-<<<<<<< HEAD
-=======
-  /**
-   * Determines whether or not we can forward a plugin message onto the client.
-   * @param version the Minecraft protocol version
-   * @param message the plugin message to forward to the client
-   * @return {@code true} if the message can be forwarded, {@code false} otherwise
-   */
-  public boolean canForwardPluginMessage(ProtocolVersion version, PluginMessage message) {
-    boolean minecraftOrFmlMessage;
-
-    // By default, all internal Minecraft and Forge channels are forwarded from the server.
-    if (version.compareTo(ProtocolVersion.MINECRAFT_1_12_2) <= 0) {
-      String channel = message.getChannel();
-      minecraftOrFmlMessage = channel.startsWith("MC|")
-          || channel.startsWith(LegacyForgeConstants.FORGE_LEGACY_HANDSHAKE_CHANNEL)
-          || PluginMessageUtil.isLegacyRegister(message)
-          || PluginMessageUtil.isLegacyUnregister(message);
-    } else {
-      minecraftOrFmlMessage = message.getChannel().startsWith("minecraft:");
-    }
-
-    // Otherwise, we need to see if the player already knows this channel or it's known by the
-    // proxy.
-    return minecraftOrFmlMessage || knownChannels.contains(message.getChannel());
-  }
-
-  @Override
-  public @NotNull Pointers pointers() {
-    return pointers;
-  }
-
->>>>>>> baaf91a0
   private class IdentityImpl implements Identity {
     @Override
     public @NonNull UUID uuid() {
